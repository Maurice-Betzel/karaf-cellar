<?xml version="1.0" encoding="UTF-8"?>
<project xmlns="http://maven.apache.org/POM/4.0.0" xmlns:xsi="http://www.w3.org/2001/XMLSchema-instance" xsi:schemaLocation="http://maven.apache.org/POM/4.0.0 http://maven.apache.org/xsd/maven-4.0.0.xsd">

    <!--

        Licensed to the Apache Software Foundation (ASF) under one or more
        contributor license agreements.  See the NOTICE file distributed with
        this work for additional information regarding copyright ownership.
        The ASF licenses this file to You under the Apache License, Version 2.0
        (the "License"); you may not use this file except in compliance with
        the License.  You may obtain a copy of the License at

           http://www.apache.org/licenses/LICENSE-2.0

        Unless required by applicable law or agreed to in writing, software
        distributed under the License is distributed on an "AS IS" BASIS,
        WITHOUT WARRANTIES OR CONDITIONS OF ANY KIND, either express or implied.
        See the License for the specific language governing permissions and
        limitations under the License.
    -->

    <modelVersion>4.0.0</modelVersion>

    <parent>
        <groupId>org.apache</groupId>
        <artifactId>apache</artifactId>
        <version>15</version>
        <relativePath />
    </parent>

    <groupId>org.apache.karaf</groupId>
    <artifactId>cellar</artifactId>
    <version>4.0.1-SNAPSHOT</version>
    <packaging>pom</packaging>
    <name>Apache Karaf :: Cellar</name>

    <properties>
        <easymock.version>3.2</easymock.version>
        <fabric8.version>2.2.23</fabric8.version>
        <fabric8.kubernetes-client.version>1.3.22</fabric8.kubernetes-client.version>
        <felix.bundlerepository.version>2.0.4</felix.bundlerepository.version>
        <felix.utils.version>1.8.0</felix.utils.version>
        <felix.webconsole.version>4.2.8</felix.webconsole.version>
<<<<<<< HEAD
        <hazelcast.version>3.5.3</hazelcast.version>
        <jclouds.version>1.8.1</jclouds.version>
=======
        <hazelcast.version>3.5.2</hazelcast.version>
        <jclouds.version>1.9.1</jclouds.version>
>>>>>>> 17475176
        <joda-time.version>2.5</joda-time.version>
        <junit.version>4.11</junit.version>
        <karaf.version>4.0.0</karaf.version>
        <osgi.version>6.0.0</osgi.version>
        <osgi.compendium.version>5.0.0</osgi.compendium.version>
        <slf4j.version>1.7.7</slf4j.version>
        <bnd.version.policy>[$(version;==;$(@)),$(version;+;$(@)))</bnd.version.policy>
    </properties>

    <modules>
        <module>core</module>
        <module>config</module>
        <module>features</module>
        <module>bundle</module>
        <module>obr</module>
        <module>dosgi</module>
        <module>event</module>
        <module>shell</module>
        <module>hazelcast</module>
        <module>utils</module>
        <module>http</module>
        <module>cloud</module>
        <module>kubernetes</module>
        <module>webconsole</module>
        <module>assembly</module>
        <module>samples</module>
        <module>itests</module>
    </modules>

    <scm>
        <connection>scm:git:https://git-wip-us.apache.org/repos/asf/karaf-cellar.git</connection>
        <developerConnection>scm:git:https://git-wip-us.apache.org/repos/asf/karaf-cellar.git</developerConnection>
        <url>https://git-wip-us.apache.org/repos/asf?p=karaf-cellar.git;a=summary</url>
      <tag>HEAD</tag>
  </scm>

    <issueManagement>
        <system>jira</system>
        <url>https://issues.apache.org/jira/browse/KARAF</url>
    </issueManagement>

    <mailingLists>
        <mailingList>
            <name>Karaf Dev</name>
            <subscribe>dev-subscribe@karaf.apache.org</subscribe>
            <unsubscribe>dev-unsubscribe@karaf.apache.org</unsubscribe>
            <post>-</post>
            <archive>http://www.mail-archive.com/dev%karaf.apache.org/</archive>
        </mailingList>
        <mailingList>
            <name>Karaf User</name>
            <subscribe>user-subscribe@karaf.apache.org</subscribe>
            <unsubscribe>user-unsubscribe@karaf.apache.org</unsubscribe>
            <post>-</post>
            <archive>http://www.mail-archive.com/user%40karaf.apache.org/</archive>
        </mailingList>
        <mailingList>
            <name>Karaf Commits</name>
            <subscribe>commits-subscribe@karaf.apache.org</subscribe>
            <unsubscribe>commits-unsubscribe@karaf.apache.org</unsubscribe>
            <post>-</post>
            <archive>http://www.mail-archive.com/commits%40karaf.apache.org/</archive>
        </mailingList>
        <mailingList>
            <name>Karaf Issues</name>
            <subscribe>issues-subscribe@karaf.apache.org</subscribe>
            <unsubscribe>issues-unsubscribe@karaf.apache.org</unsubscribe>
            <post>-</post>
            <archive>http://www.mail-archive.com/issues%40karaf.apache.org/</archive>
        </mailingList>
    </mailingLists>

    <dependencyManagement>
        <dependencies>

            <!-- Cellar -->
            <dependency>
                <groupId>org.apache.karaf.cellar</groupId>
                <artifactId>org.apache.karaf.cellar.bundle</artifactId>
                <version>${project.version}</version>
            </dependency>
            <dependency>
                <groupId>org.apache.karaf.cellar</groupId>
                <artifactId>org.apache.karaf.cellar.config</artifactId>
                <version>${project.version}</version>
            </dependency>
            <dependency>
                <groupId>org.apache.karaf.cellar</groupId>
                <artifactId>org.apache.karaf.cellar.core</artifactId>
                <version>${project.version}</version>
            </dependency>
            <dependency>
                <groupId>org.apache.karaf.cellar</groupId>
                <artifactId>org.apache.karaf.cellar.features</artifactId>
                <version>${project.version}</version>
            </dependency>
            <dependency>
                <groupId>org.apache.karaf.cellar</groupId>
                <artifactId>org.apache.karaf.cellar.hazelcast</artifactId>
                <version>${project.version}</version>
            </dependency>
            <dependency>
                <groupId>org.apache.karaf.cellar</groupId>
                <artifactId>org.apache.karaf.cellar.cloud</artifactId>
                <version>${project.version}</version>
            </dependency>
            <dependency>
                <groupId>org.apache.karaf.cellar</groupId>
                <artifactId>org.apache.karaf.cellar.manual</artifactId>
                <type>html</type>
                <version>${project.version}</version>
            </dependency>
            <dependency>
                <groupId>org.apache.karaf.cellar</groupId>
                <artifactId>org.apache.karaf.cellar.manual</artifactId>
                <type>pdf</type>
                <version>${project.version}</version>
            </dependency>
            <dependency>
                <groupId>org.apache.karaf.cellar</groupId>
                <artifactId>org.apache.karaf.cellar.shell</artifactId>
                <version>${project.version}</version>
            </dependency>
            <dependency>
                <groupId>org.apache.karaf.cellar</groupId>
                <artifactId>org.apache.karaf.cellar.utils</artifactId>
                <version>${project.version}</version>
            </dependency>
            <dependency>
                <groupId>org.apache.karaf.cellar</groupId>
                <artifactId>apache-karaf-cellar</artifactId>
                <version>${project.version}</version>
                <type>xml</type>
                <classifier>features</classifier>
            </dependency>

            <!-- Felix -->
            <dependency>
                <groupId>org.apache.felix</groupId>
                <artifactId>org.apache.felix.bundlerepository</artifactId>
                <version>${felix.bundlerepository.version}</version>
            </dependency>
            <dependency>
                <groupId>org.apache.felix</groupId>
                <artifactId>org.apache.felix.webconsole</artifactId>
                <version>${felix.webconsole.version}</version>
            </dependency>
            <dependency>
                <groupId>org.apache.felix</groupId>
                <artifactId>org.apache.felix.utils</artifactId>
                <version>${felix.utils.version}</version>
                <exclusions>
                    <exclusion>
                        <groupId>org.osgi</groupId>
                        <artifactId>org.osgi.core</artifactId>
                    </exclusion>
                    <exclusion>
                        <groupId>org.osgi</groupId>
                        <artifactId>org.osgi.compendium</artifactId>
                    </exclusion>
                </exclusions>
            </dependency>

            <!-- Hazelcast -->
            <dependency>
                <groupId>com.hazelcast</groupId>
                <artifactId>hazelcast-all</artifactId>
                <version>${hazelcast.version}</version>
            </dependency>

            <!-- Karaf -->
            <dependency>
                <groupId>org.apache.karaf.features</groupId>
                <artifactId>org.apache.karaf.features.core</artifactId>
                <version>${karaf.version}</version>
            </dependency>
            <dependency>
                <groupId>org.apache.karaf.features</groupId>
                <artifactId>org.apache.karaf.features.command</artifactId>
                <version>${karaf.version}</version>
            </dependency>
            <dependency>
                <groupId>org.apache.karaf</groupId>
                <artifactId>org.apache.karaf.util</artifactId>
                <version>${karaf.version}</version>
            </dependency>
            <dependency>
                <groupId>org.apache.karaf.shell</groupId>
                <artifactId>org.apache.karaf.shell.core</artifactId>
                <version>${karaf.version}</version>
                <optional>true</optional>
            </dependency>

            <dependency>
                <groupId>org.apache.karaf.tooling</groupId>
                <artifactId>org.apache.karaf.tooling.testing</artifactId>
                <version>${karaf.version}</version>
            </dependency>

            <!-- OSGi -->
            <dependency>
                <groupId>org.osgi</groupId>
                <artifactId>org.osgi.compendium</artifactId>
                <version>${osgi.compendium.version}</version>
            </dependency>
            <dependency>
                <groupId>org.osgi</groupId>
                <artifactId>org.osgi.core</artifactId>
                <version>${osgi.version}</version>
            </dependency>

            <!-- Servlet API -->
            <dependency>
                <groupId>org.apache.geronimo.specs</groupId>
                <artifactId>geronimo-servlet_3.0_spec</artifactId>
                <version>1.0</version>
            </dependency>

            <!-- SLF4J -->
            <dependency>
                <groupId>org.slf4j</groupId>
                <artifactId>slf4j-api</artifactId>
                <version>${slf4j.version}</version>
            </dependency>
            <dependency>
                <groupId>org.slf4j</groupId>
                <artifactId>slf4j-simple</artifactId>
                <version>${slf4j.version}</version>
            </dependency>

            <!-- JClouds -->
            <dependency>
                <groupId>org.apache.jclouds</groupId>
                <artifactId>jclouds-blobstore</artifactId>
                <version>${jclouds.version}</version>
            </dependency>

            <dependency>
                <groupId>org.apache.jclouds</groupId>
                <artifactId>jclouds-allblobstore</artifactId>
                <version>${jclouds.version}</version>
            </dependency>

            <!-- Joda Time -->
            <dependency>
                <groupId>joda-time</groupId>
                <artifactId>joda-time</artifactId>
                <version>${joda-time.version}</version>
            </dependency>

          <!--Apache common-lang-->
            <dependency>
                <groupId>org.apache.commons</groupId>
                <artifactId>commons-lang3</artifactId>
                <version>${apache.commons.lang3.version}</version>
            </dependency>

            <!-- Kubernetes -->
            <dependency>
                <groupId>io.fabric8</groupId>
                <artifactId>kubernetes-client</artifactId>
                <version>${fabric8.kubernetes-client.version}</version>
            </dependency>

            <!-- Testing -->
            <dependency>
                <groupId>junit</groupId>
                <artifactId>junit</artifactId>
                <version>${junit.version}</version>
            </dependency>

            <!-- Easymock -->
            <dependency>
                <groupId>org.easymock</groupId>
                <artifactId>easymock</artifactId>
                <version>${easymock.version}</version>
            </dependency>
        </dependencies>
    </dependencyManagement>

    <build>
        <defaultGoal>install</defaultGoal>

        <pluginManagement>
            <plugins>
                <plugin>
                    <groupId>org.apache.maven.plugins</groupId>
                    <artifactId>maven-antrun-plugin</artifactId>
                    <version>1.7</version>
                </plugin>
                <plugin>
                    <groupId>org.apache.maven.plugins</groupId>
                    <artifactId>maven-deploy-plugin</artifactId>
                    <version>2.8.1</version>
                </plugin>
                <plugin>
                    <groupId>org.apache.maven.plugins</groupId>
                    <artifactId>maven-install-plugin</artifactId>
                    <version>2.5.1</version>
                </plugin>
                <plugin>
                    <groupId>org.apache.maven.plugins</groupId>
                    <artifactId>maven-javadoc-plugin</artifactId>
                    <version>2.9.1</version>
                </plugin>
                <plugin>
                    <groupId>org.apache.maven.plugins</groupId>
                    <artifactId>maven-gpg-plugin</artifactId>
                    <version>1.4</version>
                </plugin>
                <plugin>
                    <groupId>org.apache.maven.plugins</groupId>
                    <artifactId>maven-eclipse-plugin</artifactId>
                    <version>2.9</version>
                    <configuration>
                        <outputDirectory>${basedir}/eclipse-classes</outputDirectory>
                        <downloadSources>true</downloadSources>
                        <downloadJavadocs>true</downloadJavadocs>
                    </configuration>
                </plugin>
                <plugin>
                    <groupId>org.apache.maven.plugins</groupId>
                    <artifactId>maven-release-plugin</artifactId>
                    <version>2.5.1</version>
                    <configuration>
                        <useReleaseProfile>false</useReleaseProfile>
                        <preparationGoals>clean install</preparationGoals>
                        <goals>deploy</goals>
                        <arguments>-Prelease,deploy,manual</arguments>
                        <autoVersionSubmodules>true</autoVersionSubmodules>
                    </configuration>
                </plugin>
                <plugin>
                    <groupId>org.apache.karaf.tooling</groupId>
                    <artifactId>karaf-services-maven-plugin</artifactId>
                    <version>${karaf.version}</version>
                    <executions>
                        <execution>
                            <id>service-metadata-generate</id>
                            <phase>process-classes</phase>
                            <goals>
                                <goal>service-metadata-generate</goal>
                            </goals>
                        </execution>
                    </executions>
                </plugin>
                <plugin>
                    <groupId>org.apache.karaf.tooling</groupId>
                    <artifactId>karaf-maven-plugin</artifactId>
                    <version>${karaf.version}</version>
                </plugin>
                <plugin>
                    <groupId>org.apache.felix</groupId>
                    <artifactId>maven-bundle-plugin</artifactId>
                    <version>2.5.4</version>
                    <extensions>true</extensions>
                    <configuration>
                        <instructions>
                            <_versionpolicy>${bnd.version.policy}</_versionpolicy>
                        </instructions>
                    </configuration>
                </plugin>
                <plugin>
                    <groupId>org.apache.maven.plugins</groupId>
                    <artifactId>maven-idea-plugin</artifactId>
                    <version>2.2.1</version>
                    <configuration>
                        <downloadSources>true</downloadSources>
                        <downloadJavadocs>true</downloadJavadocs>
                    </configuration>
                </plugin>
                <plugin>
                    <groupId>org.apache.maven.plugins</groupId>
                    <artifactId>maven-surefire-plugin</artifactId>
                    <version>2.16</version>
                </plugin>
                <plugin>
                    <groupId>org.codehaus.mojo</groupId>
                    <artifactId>build-helper-maven-plugin</artifactId>
                    <version>1.8</version>
                </plugin>
                <plugin>
                    <groupId>org.apache.maven.plugins</groupId>
                    <artifactId>maven-resources-plugin</artifactId>
                    <version>2.6</version>
                </plugin>
                <plugin>
                    <groupId>org.apache.maven.plugins</groupId>
                    <artifactId>maven-compiler-plugin</artifactId>
                    <version>3.1</version>
                </plugin>
                <plugin>
                    <groupId>org.apache.maven.plugins</groupId>
                    <artifactId>maven-enforcer-plugin</artifactId>
                    <version>1.3.1</version>
                </plugin>
                <plugin>
                    <groupId>org.apache.maven.plugins</groupId>
                    <artifactId>maven-assembly-plugin</artifactId>
                    <version>2.4</version>
                </plugin>
                <plugin>
                    <groupId>org.apache.maven.plugins</groupId>
                    <artifactId>maven-source-plugin</artifactId>
                    <version>2.2.1</version>
                </plugin>
                <plugin>
                    <groupId>org.apache.maven.plugins</groupId>
                    <artifactId>maven-remote-resources-plugin</artifactId>
                    <version>1.5</version>
                </plugin>
                <plugin>
                    <groupId>org.apache.servicemix.tooling</groupId>
                    <artifactId>depends-maven-plugin</artifactId>
                    <version>1.2</version>
                </plugin>
            </plugins>
        </pluginManagement>
        <plugins>
            <plugin>
                <groupId>org.apache.maven.plugins</groupId>
                <artifactId>maven-compiler-plugin</artifactId>
                <configuration>
                    <source>1.6</source>
                    <target>1.6</target>
                </configuration>
            </plugin>
            <plugin>
                <groupId>org.apache.maven.plugins</groupId>
                <artifactId>maven-enforcer-plugin</artifactId>
                <executions>
                    <execution>
                        <id>enforce-maven</id>
                        <goals>
                            <goal>enforce</goal>
                        </goals>
                        <configuration>
                            <rules>
                                <requireMavenVersion>
                                    <version>[3,4)</version>
                                </requireMavenVersion>
                                <requireJavaVersion>
                                    <version>[1.7,1.9)</version>
                                </requireJavaVersion>
                            </rules>
                        </configuration>
                    </execution>
                </executions>
            </plugin>
            <plugin>
                <groupId>org.apache.maven.plugins</groupId>
                <artifactId>maven-remote-resources-plugin</artifactId>
                <executions>
                    <execution>
                        <goals>
                            <goal>process</goal>
                        </goals>
                        <configuration>
                            <resourceBundles>
                                <resourceBundle>org.apache:apache-jar-resource-bundle:1.4</resourceBundle>
                            </resourceBundles>
                        </configuration>
                    </execution>
                </executions>
            </plugin>
            <plugin>
                <groupId>org.apache.maven.plugins</groupId>
                <artifactId>maven-antrun-plugin</artifactId>
                <executions>
                    <execution>
                        <id>copy-notice</id>
                        <phase>generate-resources</phase>
                        <configuration>
                            <target>
                                <copy file="NOTICE" todir="target/maven-shared-archive-resources/META-INF" failonerror="false" overwrite="true" />
                            </target>
                        </configuration>
                        <goals>
                            <goal>run</goal>
                        </goals>
                    </execution>
                </executions>
            </plugin>
            <!-- generate dependencies versions -->
            <plugin>
                <groupId>org.apache.servicemix.tooling</groupId>
                <artifactId>depends-maven-plugin</artifactId>
                <inherited>true</inherited>
                <executions>
                    <execution>
                        <id>generate-depends-file</id>
                        <goals>
                            <goal>generate-depends-file</goal>
                        </goals>
                        <phase>compile</phase>
                    </execution>
                </executions>
            </plugin>
        </plugins>
    </build>

    <profiles>
        <profile>
            <id>manual</id>
            <modules>
                <module>manual</module>
            </modules>
        </profile>
        <profile>
            <id>release</id>
            <modules>
                <module>manual</module>
            </modules>
            <build>
                <plugins>
                    <plugin>
                        <groupId>org.apache.maven.plugins</groupId>
                        <artifactId>maven-enforcer-plugin</artifactId>
                        <executions>
                            <execution>
                                <id>enforce-versions</id>
                                <goals>
                                    <goal>enforce</goal>
                                </goals>
                                <configuration>
                                    <rules>
                                        <requireMavenVersion>
                                            <version>[3,4)</version>
                                        </requireMavenVersion>
                                        <requireJavaVersion>
                                            <version>[1.7,1.9)</version>
                                        </requireJavaVersion>
                                    </rules>
                                </configuration>
                            </execution>
                        </executions>
                    </plugin>
                    <!-- We want to deploy the artifact to a staging location for perusal -->
                    <plugin>
                        <groupId>org.apache.maven.plugins</groupId>
                        <artifactId>maven-deploy-plugin</artifactId>
                        <inherited>true</inherited>
                        <configuration>
                            <altDeploymentRepository>${deploy.altRepository}</altDeploymentRepository>
                            <updateReleaseInfo>true</updateReleaseInfo>
                        </configuration>
                    </plugin>
                    <!-- We want to sign the artifact, the POM, and all attached artifacts -->
                    <plugin>
                        <groupId>org.apache.maven.plugins</groupId>
                        <artifactId>maven-gpg-plugin</artifactId>
                        <executions>
                            <execution>
                                <id>sign-artifacts</id>
                                <phase>verify</phase>
                                <goals>
                                    <goal>sign</goal>
                                </goals>
                            </execution>
                        </executions>
                    </plugin>
                    <plugin>
                        <groupId>org.apache.maven.plugins</groupId>
                        <artifactId>maven-assembly-plugin</artifactId>
                        <executions>
                            <execution>
                                <id>make-assembly</id>
                                <phase>none</phase>
                            </execution>
                        </executions>
                    </plugin>
                    <plugin>
                        <groupId>org.codehaus.mojo</groupId>
                        <artifactId>build-helper-maven-plugin</artifactId>
                        <executions>
                            <execution>
                                <id>attach-assemblies</id>
                                <phase>none</phase>
                            </execution>
                        </executions>
                    </plugin>
                </plugins>
            </build>
        </profile>
        <profile>
            <id>deploy</id>
            <properties>
                <createSourcesJar>true</createSourcesJar>
            </properties>
            <build>
                <defaultGoal>deploy</defaultGoal>
                <plugins>
                    <plugin>
                        <groupId>org.apache.maven.plugins</groupId>
                        <artifactId>maven-source-plugin</artifactId>
                        <executions>
                            <execution>
                                <id>attach-sources</id>
                                <goals>
                                    <goal>jar</goal>
                                </goals>
                            </execution>
                        </executions>
                    </plugin>
                    <plugin>
                        <groupId>org.apache.maven.plugins</groupId>
                        <artifactId>maven-javadoc-plugin</artifactId>
                        <configuration>
                            <source>1.5</source>
                        </configuration>
                        <executions>
                            <execution>
                                <id>attach-javadocs</id>
                                <goals>
                                    <goal>jar</goal>
                                </goals>
                            </execution>
                        </executions>
                    </plugin>
                </plugins>
            </build>
        </profile>
    </profiles>

</project><|MERGE_RESOLUTION|>--- conflicted
+++ resolved
@@ -41,13 +41,8 @@
         <felix.bundlerepository.version>2.0.4</felix.bundlerepository.version>
         <felix.utils.version>1.8.0</felix.utils.version>
         <felix.webconsole.version>4.2.8</felix.webconsole.version>
-<<<<<<< HEAD
         <hazelcast.version>3.5.3</hazelcast.version>
-        <jclouds.version>1.8.1</jclouds.version>
-=======
-        <hazelcast.version>3.5.2</hazelcast.version>
         <jclouds.version>1.9.1</jclouds.version>
->>>>>>> 17475176
         <joda-time.version>2.5</joda-time.version>
         <junit.version>4.11</junit.version>
         <karaf.version>4.0.0</karaf.version>
